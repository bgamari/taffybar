--- conflicted
+++ resolved
@@ -8,18 +8,12 @@
       - gtk
 extra-deps:
 - Cabal-2.0.1.1
-<<<<<<< HEAD
-=======
 - X11-1.8
->>>>>>> 84c2ed78
 - X11-xft-0.3.1
 - alsa-core-0.5.0.1
 - alsa-mixer-0.2.0.3
 - dbus-1.0.1
-<<<<<<< HEAD
-=======
 - directory-1.2.7.1
->>>>>>> 84c2ed78
 - gi-dbusmenu-0.4.1
 - gi-dbusmenugtk3-0.4.1
 - gi-gdk-3.0.15
@@ -36,17 +30,10 @@
 - haskell-gi-0.21.0
 - haskell-gi-base-0.21.0
 - haskell-gi-overloading-1.0
-<<<<<<< HEAD
-- rate-limit-1.1.1
-- time-units-1.0.0
-- xml-helpers-1.0.0
-- xmonad-contrib-0.12
-=======
 - libxml-sax-0.7.5
 - rate-limit-1.1.1
 - time-units-1.0.0
 - xml-helpers-1.0.0
 - xmonad-0.13
 - xmonad-contrib-0.13
->>>>>>> 84c2ed78
-resolver: lts-6.35
+resolver: lts-6.35