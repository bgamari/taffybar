--- conflicted
+++ resolved
@@ -86,10 +86,7 @@
   , windowClass :: String
   , windowUrgent :: Bool
   , windowActive :: Bool
-<<<<<<< HEAD
-=======
   , windowMinimized :: Bool
->>>>>>> 4522eb5a
   } deriving (Show, Eq)
 
 data WidgetUpdate = WorkspaceUpdate Workspace | IconUpdate [X11Window]
