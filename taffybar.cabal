--- conflicted
+++ resolved
@@ -32,37 +32,6 @@
 
 library
   default-language: Haskell2010
-<<<<<<< HEAD
-  build-depends: base > 3 && < 5,
-                 time >= 1.4 && < 1.6,
-                 time-locale-compat >= 0.1 && < 0.2,
-                 old-locale,
-                 containers,
-                 text,
-                 HTTP,
-                 parsec >= 3.1,
-                 mtl >= 2,
-                 cairo,
-                 dbus >= 0.10.1 && < 1.0,
-                 gtk >= 0.12.1 && < 0.14,
-                 dyre >= 0.8.6,
-                 HStringTemplate,
-                 gtk-traymanager >= 0.1.2 && < 0.2,
-                 xmonad-contrib,
-                 xmonad,
-                 xdg-basedir,
-                 filepath,
-                 utf8-string,
-                 process,
-                 stm,
-                 transformers >= 0.3.0.0,
-                 X11 >= 1.5.0.1,
-                 safe >= 0.3 && < 1,
-                 split >= 0.1.4.2,
-                 process >= 1.0.1.1,
-                 enclosed-exceptions >= 1.0.0.1,
-                 directory
-=======
   build-depends: base > 3 && < 5
                , alsa-mixer >= 0.2.0
                , ConfigFile
@@ -118,7 +87,6 @@
                , xmonad
                , xmonad-contrib
 
->>>>>>> 7fa84384
   if flag(network-uri)
     build-depends: network-uri >= 2.6 && < 3, network >= 2.6 && < 3
   else
