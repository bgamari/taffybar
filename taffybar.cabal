name: taffybar
version: 0.4.6
synopsis: A desktop bar similar to xmobar, but with more GUI
license: BSD3
license-file: LICENSE
author: Tristan Ravitch
maintainer: tristan@nochair.net
category: System
build-type: Simple
cabal-version: >=1.10
tested-with: GHC == 7.6.3, GHC == 7.8.4, GHC == 7.10.2
homepage: http://github.com/travitch/taffybar
data-files: taffybar.rc
extra-source-files: README.md,
                    CHANGELOG.md,
                    taffybar.hs.example

description:
  A somewhat fancier desktop bar than xmobar.  This bar is based on
  gtk2hs and provides several widgets (including a few graphical ones).
  It also sports an optional snazzy system tray.

flag network-uri
  description: network hack
  default: True           

library
  default-language: Haskell2010
  build-depends: base > 3 && < 5,
                 HStringTemplate >= 0.8 && < 0.9,
                 HTTP,
                 X11 >= 1.5.0.1,
                 cairo,
                 containers,
                 dbus >= 0.10.7 && < 1.0,
                 directory,
                 dyre >= 0.8.6 && < 0.9,
                 enclosed-exceptions >= 1.0.0.1,
                 either >= 4.0.0.0,
                 filepath,
                 gtk >= 0.12.1 && < 0.15,
                 gtk-traymanager >= 0.1.2 && < 0.2,
                 mtl >= 2,
                 multimap >= 1.2.1,
                 old-locale,
                 parsec >= 3.1,
                 process >= 1.0.1.1,
                 process,
                 rate-limit >= 1.1.1,
                 safe >= 0.3 && < 1,
                 split >= 0.1.4.2,
                 stm,
                 text,
                 time >= 1.4 && < 1.7,
                 time-locale-compat >= 0.1 && < 0.2,
                 time-units >= 1.0.0,
<<<<<<< HEAD
                 rate-limit >= 1.1.1,
                 ConfigFile,
                 xml,
                 xml-helpers,
                 directory,
                 unix
=======
                 transformers >= 0.3.0.0,
                 tuple >= 0.3.0.2,
                 utf8-string,
                 xdg-basedir >= 0.2 && < 0.3,
                 xmonad,
                 xmonad-contrib
>>>>>>> 49f6bd7c

  if flag(network-uri)
    build-depends: network-uri >= 2.6 && < 3, network >= 2.6 && < 3
  else
    build-depends: network-uri < 2.6, network < 2.6
  hs-source-dirs: src
  pkgconfig-depends: gtk+-2.0
  exposed-modules: System.Taffybar,
                   System.Taffybar.XMonadLog,
                   System.Taffybar.Systray,
                   System.Taffybar.SimpleClock,
                   System.Taffybar.FreedesktopNotifications,
                   System.Taffybar.Weather,
                   System.Taffybar.MPRIS,
                   System.Taffybar.MPRIS2,
                   System.Taffybar.Battery,
                   System.Taffybar.CPUMonitor,
                   System.Taffybar.CommandRunner,
                   System.Taffybar.DiskIOMonitor,
                   System.Taffybar.FSMonitor,
                   System.Taffybar.LayoutSwitcher,
                   System.Taffybar.NetMonitor,
                   System.Taffybar.Hooks.PagerHints,
                   System.Taffybar.Pager,
                   System.Taffybar.TaffyPager,
                   System.Taffybar.Text.CPUMonitor,
                   System.Taffybar.Text.MemoryMonitor,
                   System.Taffybar.ToggleMonitor,
                   System.Taffybar.Widgets.Graph,
                   System.Taffybar.Widgets.Icon,
                   System.Taffybar.Widgets.PollingBar,
                   System.Taffybar.WindowSwitcher,
                   System.Taffybar.IconImages,
                   System.Taffybar.WorkspaceHUD,
                   System.Taffybar.WorkspaceSwitcher,
                   System.Taffybar.Widgets.PollingGraph,
                   System.Taffybar.Widgets.PollingLabel,
                   System.Taffybar.Widgets.Util,
                   System.Taffybar.Widgets.VerticalBar,
                   System.Information.StreamInfo,
                   System.Information.Battery,
                   System.Information.EWMHDesktopInfo,
                   System.Information.X11DesktopInfo,
                   System.Information.Memory,
                   System.Information.Network,
                   System.Information.CPU,
                   System.Information.CPU2,
<<<<<<< HEAD
                   System.Information.DiskIO
                   System.Taffybar.Menu.DesktopEntry,
                   System.Taffybar.Menu.XdgMenu,
                   System.Taffybar.Menu.Menu,
                   System.Taffybar.Menu.MenuWidget
=======
                   System.Information.DiskIO,
                   System.Information.SafeX11

>>>>>>> 49f6bd7c
  other-modules: System.Taffybar.StrutProperties,
                 Paths_taffybar,
                 System.Taffybar.Util

  c-sources: src/gdk_property_change_wrapper.c
  cc-options: -fPIC
  ghc-options: -Wall -funbox-strict-fields

executable taffybar
  default-language: Haskell2010
  build-depends: base > 3 && < 5,
                 dyre >= 0.8.6,
                 containers,
                 gtk >= 0.12 && < 0.15,
                 safe >= 0.3 && < 1,
                 xdg-basedir,
                 X11 >= 1.5.0.1,
                 filepath
  hs-source-dirs: src
  main-is: Main.hs
  other-modules: System.Taffybar
                 System.Taffybar.StrutProperties
  pkgconfig-depends: gtk+-2.0
  c-sources: src/gdk_property_change_wrapper.c
  ghc-options: -Wall -rtsopts -threaded

source-repository head
  type: git
  location: git://github.com/travitch/taffybar.git<|MERGE_RESOLUTION|>--- conflicted
+++ resolved
@@ -31,6 +31,7 @@
                  HTTP,
                  X11 >= 1.5.0.1,
                  cairo,
+                 ConfigFile,
                  containers,
                  dbus >= 0.10.7 && < 1.0,
                  directory,
@@ -54,21 +55,15 @@
                  time >= 1.4 && < 1.7,
                  time-locale-compat >= 0.1 && < 0.2,
                  time-units >= 1.0.0,
-<<<<<<< HEAD
-                 rate-limit >= 1.1.1,
-                 ConfigFile,
+                 transformers >= 0.3.0.0,
+                 tuple >= 0.3.0.2,
+                 unix,
+                 utf8-string,
+                 xdg-basedir >= 0.2 && < 0.3,
                  xml,
                  xml-helpers,
-                 directory,
-                 unix
-=======
-                 transformers >= 0.3.0.0,
-                 tuple >= 0.3.0.2,
-                 utf8-string,
-                 xdg-basedir >= 0.2 && < 0.3,
                  xmonad,
                  xmonad-contrib
->>>>>>> 49f6bd7c
 
   if flag(network-uri)
     build-depends: network-uri >= 2.6 && < 3, network >= 2.6 && < 3
@@ -90,6 +85,10 @@
                    System.Taffybar.DiskIOMonitor,
                    System.Taffybar.FSMonitor,
                    System.Taffybar.LayoutSwitcher,
+                   System.Taffybar.Menu.DesktopEntry,
+                   System.Taffybar.Menu.XdgMenu,
+                   System.Taffybar.Menu.Menu,
+                   System.Taffybar.Menu.MenuWidget
                    System.Taffybar.NetMonitor,
                    System.Taffybar.Hooks.PagerHints,
                    System.Taffybar.Pager,
@@ -116,17 +115,9 @@
                    System.Information.Network,
                    System.Information.CPU,
                    System.Information.CPU2,
-<<<<<<< HEAD
-                   System.Information.DiskIO
-                   System.Taffybar.Menu.DesktopEntry,
-                   System.Taffybar.Menu.XdgMenu,
-                   System.Taffybar.Menu.Menu,
-                   System.Taffybar.Menu.MenuWidget
-=======
                    System.Information.DiskIO,
                    System.Information.SafeX11
 
->>>>>>> 49f6bd7c
   other-modules: System.Taffybar.StrutProperties,
                  Paths_taffybar,
                  System.Taffybar.Util
