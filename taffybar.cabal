--- conflicted
+++ resolved
@@ -42,12 +42,8 @@
                , filepath
                , gi-gtk
                , glib
-<<<<<<< HEAD
                , gtk-strut
-               , gtk-traymanager >= 1.0.0 && < 2.0.0
-=======
                , gtk-traymanager >= 1.0.1 && < 2.0.0
->>>>>>> 14073c1d
                , gtk3
                , haskell-gi-base
                , mtl >= 2
