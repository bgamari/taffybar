--- conflicted
+++ resolved
@@ -133,31 +133,10 @@
 executable taffybar
   default-language: Haskell2010
   build-depends: base > 3 && < 5
-<<<<<<< HEAD
-               , X11 >= 1.5.0.1
-               , containers
-               , directory
-               , dyre >= 0.8.6
-               , filepath
-               , gi-gtk
-               , glib
-               , gtk-strut
-               , gtk3
-               , haskell-gi-base
-               , mtl
-               , safe >= 0.3 && < 1
-               , split >= 0.1.4.2
-=======
->>>>>>> 4b29836d
                , taffybar
 
   hs-source-dirs: app
   main-is: Main.hs
-<<<<<<< HEAD
-  other-modules: System.Taffybar,
-                 System.Information.X11DesktopInfo
-=======
->>>>>>> 4b29836d
   pkgconfig-depends: gtk+-3.0
   ghc-options: -Wall -rtsopts -threaded
 
